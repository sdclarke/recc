set(PROTO_GEN_PATH ${CMAKE_CURRENT_BINARY_DIR}/gens)
set(PROTO_PATH ${CMAKE_CURRENT_SOURCE_DIR}/third_party/googleapis)
set(protos google/api/http google/api/annotations
           google/rpc/code google/rpc/status
           google/longrunning/operations google/bytestream/bytestream
           google/devtools/remoteworkers/v1test2/bots
           google/devtools/remoteworkers/v1test2/worker
           build/bazel/semver/semver
           build/bazel/remote/execution/v2/remote_execution)

set(proto_srcs "")
set(proto_headers "")
set(grpc_srcs "")
set(grpc_headers "")
set(grpc_mock_headers "")
set(proto_files "")
foreach(proto ${protos})
    list(APPEND proto_srcs "${PROTO_GEN_PATH}/${proto}.pb.cc")
    list(APPEND proto_headers "${PROTO_GEN_PATH}/${proto}.pb.h")
    list(APPEND grpc_srcs "${PROTO_GEN_PATH}/${proto}.grpc.pb.cc")
    list(APPEND grpc_headers "${PROTO_GEN_PATH}/${proto}.grpc.pb.h")
    list(APPEND grpc_mock_headers "${PROTO_GEN_PATH}/${proto}_mock.grpc.pb.h")
    list(APPEND proto_files "${PROTO_PATH}/${proto}.proto")
endforeach(proto)

file(MAKE_DIRECTORY ${PROTO_GEN_PATH})
add_custom_command(
    OUTPUT ${proto_srcs} ${proto_headers} ${grpc_srcs} ${grpc_headers} ${grpc_mock_headers}
    COMMAND ${Protobuf_PROTOC_EXECUTABLE}
    ARGS "--grpc_out=generate_mock_code=true:${PROTO_GEN_PATH}"
         --cpp_out "${PROTO_GEN_PATH}"
         -I "${PROTO_PATH}"
         -I "${PROTOBUF_INCLUDE_DIR}"
         --plugin=protoc-gen-grpc="${GRPC_CPP_PLUGIN}"
         ${proto_files}
    DEPENDS ${proto_files})
 

add_library(reccproto ${grpc_srcs} ${proto_srcs})
target_include_directories(reccproto PUBLIC ${PROTO_GEN_PATH})
<<<<<<< HEAD
target_link_libraries(reccproto ${GRPC_TARGET} ${Protobuf_LIBRARIES})
=======
target_link_libraries(reccproto gRPC::grpc++_unsecure protobuf::libprotobuf)

if(${CMAKE_SYSTEM_NAME} MATCHES "AIX")
    # AIX's sys/sysmacros.h defines a macro called major(). Bazel's semver
    # protobuf defines a property called major, which produces a method called
    # major() in the generated code.

    # To resolve this, pass a flag to the compiler to prevent sys/sysmacros.h
    # from defining anything.
    target_compile_options(reccproto PUBLIC -D_H_SYSMACROS)
endif()
>>>>>>> e222b627
<|MERGE_RESOLUTION|>--- conflicted
+++ resolved
@@ -38,10 +38,7 @@
 
 add_library(reccproto ${grpc_srcs} ${proto_srcs})
 target_include_directories(reccproto PUBLIC ${PROTO_GEN_PATH})
-<<<<<<< HEAD
 target_link_libraries(reccproto ${GRPC_TARGET} ${Protobuf_LIBRARIES})
-=======
-target_link_libraries(reccproto gRPC::grpc++_unsecure protobuf::libprotobuf)
 
 if(${CMAKE_SYSTEM_NAME} MATCHES "AIX")
     # AIX's sys/sysmacros.h defines a macro called major(). Bazel's semver
@@ -51,5 +48,4 @@
     # To resolve this, pass a flag to the compiler to prevent sys/sysmacros.h
     # from defining anything.
     target_compile_options(reccproto PUBLIC -D_H_SYSMACROS)
-endif()
->>>>>>> e222b627
+endif()